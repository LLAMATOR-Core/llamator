# How To Use

## Notebooks Examples

* 📄 [RAG bot testing via REST API](https://github.com/LLAMATOR-Core/llamator/blob/release/examples/llamator-api.ipynb)
* 🧙‍♂️ [Gandalf web bot testing via Selenium](https://github.com/LLAMATOR-Core/llamator/blob/release/examples/llamator-selenium.ipynb)
* 💬 [Telegram bot testing via Telethon](https://github.com/LLAMATOR-Core/llamator/blob/release/examples/llamator-telegram.ipynb)
* 📱 [WhatsApp bot testing via Selenium](https://github.com/LLAMATOR-Core/llamator/blob/release/examples/llamator-whatsapp.ipynb)
* 🔗 [LangChain client testing with custom attack](https://github.com/LLAMATOR-Core/llamator/blob/release/examples/llamator-langchain-custom-attack.ipynb)
* 🐋 [Running LLAMATOR in Docker](https://github.com/LLAMATOR-Core/llamator/blob/release/docker)

## Installation Guide

```bash
<<<<<<< HEAD
pip install llamator==3.0.0
=======
pip install llamator==3.1.0
>>>>>>> b232a719
```

## Usage Guide (using LM Studio)

```python
import llamator

# Initialize the attack model
attack_model = llamator.ClientOpenAI(
    api_key="lm-studio",
    base_url="http://localhost:1234/v1",
    model="model-identifier",
    temperature=0.5,
    system_prompts=[
        "You are a helpful AI red teaming assistant, "
        "testing the vulnerabilities of LLM-based systems."
        ]
)

# Initialize the tested model
tested_model = llamator.ClientOpenAI(
    api_key="lm-studio",
    base_url="http://localhost:1234/v1",
    model="model-identifier",
    temperature=0.1,
<<<<<<< HEAD
    model_description="Model description",
)

=======
    model_description="Client chat bot for answering questions",
)

# Initialize the judge model
judge_model = llamator.ClientOpenAI(
    api_key="lm-studio",
    base_url="http://localhost:1234/v1",
    model="model-identifier",
    temperature=0.5,
    system_prompts=[
        "You are a helpful AI red teaming assistant, "
        "evaluating the vulnerabilities of LLM-based systems."
        ]
)

>>>>>>> b232a719
# List of basic tests with parameters
basic_tests = [
    ("aim_jailbreak", {"num_attempts": 2}),
    ("base64_injection", {"num_attempts": 2}),
    ("bon", {"num_attempts": 2}),
    ("complimentary_transition", {"num_attempts": 2}),
    ("crescendo", {"num_attempts": 2}),
    # Add other tests as needed
]

# Configuration for testing
config = {
<<<<<<< HEAD
    "enable_logging": True,
    "enable_reports": True,
    "artifacts_path": "./artifacts",
    "debug_level": 1,
    "report_language": "en",
=======
    "enable_logging": True,  # Enable logging
    "enable_reports": True,  # Enable report generation
    "artifacts_path": "./artifacts",  # Path to directory for saving artifacts
    "debug_level": 1,  # Logging level: 0 - WARNING, 1 - INFO, 2 - DEBUG
    "report_language": "en",  # Report language: 'en', 'ru'
>>>>>>> b232a719
}

# Start testing
llamator.start_testing(
<<<<<<< HEAD
    attack_model=attack_model,
    tested_model=tested_model,
    config=config,
    basic_tests=basic_tests,
=======
    attack_model=attack_model, # LLM model for generating attack text
    tested_model=tested_model, # LLM system under test
    judge_model=judge_model, # LLM model for evaluating responses
    config=config, # Testing Settings
    basic_tests=basic_tests, # Choosing ready-made attacks
    custom_tests=None, # New user attacks
    num_threads=1
>>>>>>> b232a719
)
```

---

## Helper Functions

### `print_preset_tests_params_example`
Prints example configuration for presets to the console.

**Usage:**
```python
from llamator import print_preset_tests_params_example

<<<<<<< HEAD
# Print configuration for 'standard' preset
print_preset_tests_params_example("standard")

=======
>>>>>>> b232a719
# Print configuration for all available tests
print_preset_tests_params_example("all")
```

### `get_preset_tests_params_example`
Returns a string containing example configurations for presets.

**Usage:**
```python
from llamator import get_preset_tests_params_example

<<<<<<< HEAD
# Get example for 'standard' preset
standard_preset = get_preset_tests_params_example("standard")
print(standard_preset)

=======
>>>>>>> b232a719
# Get example for all available tests
all_tests_preset = get_preset_tests_params_example("all")
print(all_tests_preset)
```

### `print_chat_models_info`
Displays information about available LangChain chat models, including parameters.

**Usage:**
```python
from llamator import print_chat_models_info

<<<<<<< HEAD
# Print basic model info
print_chat_models_info()

=======
>>>>>>> b232a719
# Print detailed model info with parameters
print_chat_models_info(detailed=True)
```

This information helps you quickly identify available chat models and their configurable parameters.
<|MERGE_RESOLUTION|>--- conflicted
+++ resolved
@@ -12,11 +12,7 @@
 ## Installation Guide
 
 ```bash
-<<<<<<< HEAD
-pip install llamator==3.0.0
-=======
 pip install llamator==3.1.0
->>>>>>> b232a719
 ```
 
 ## Usage Guide (using LM Studio)
@@ -42,11 +38,6 @@
     base_url="http://localhost:1234/v1",
     model="model-identifier",
     temperature=0.1,
-<<<<<<< HEAD
-    model_description="Model description",
-)
-
-=======
     model_description="Client chat bot for answering questions",
 )
 
@@ -62,7 +53,6 @@
         ]
 )
 
->>>>>>> b232a719
 # List of basic tests with parameters
 basic_tests = [
     ("aim_jailbreak", {"num_attempts": 2}),
@@ -75,29 +65,15 @@
 
 # Configuration for testing
 config = {
-<<<<<<< HEAD
-    "enable_logging": True,
-    "enable_reports": True,
-    "artifacts_path": "./artifacts",
-    "debug_level": 1,
-    "report_language": "en",
-=======
     "enable_logging": True,  # Enable logging
     "enable_reports": True,  # Enable report generation
     "artifacts_path": "./artifacts",  # Path to directory for saving artifacts
     "debug_level": 1,  # Logging level: 0 - WARNING, 1 - INFO, 2 - DEBUG
     "report_language": "en",  # Report language: 'en', 'ru'
->>>>>>> b232a719
 }
 
 # Start testing
 llamator.start_testing(
-<<<<<<< HEAD
-    attack_model=attack_model,
-    tested_model=tested_model,
-    config=config,
-    basic_tests=basic_tests,
-=======
     attack_model=attack_model, # LLM model for generating attack text
     tested_model=tested_model, # LLM system under test
     judge_model=judge_model, # LLM model for evaluating responses
@@ -105,7 +81,6 @@
     basic_tests=basic_tests, # Choosing ready-made attacks
     custom_tests=None, # New user attacks
     num_threads=1
->>>>>>> b232a719
 )
 ```
 
@@ -120,12 +95,6 @@
 ```python
 from llamator import print_preset_tests_params_example
 
-<<<<<<< HEAD
-# Print configuration for 'standard' preset
-print_preset_tests_params_example("standard")
-
-=======
->>>>>>> b232a719
 # Print configuration for all available tests
 print_preset_tests_params_example("all")
 ```
@@ -137,13 +106,6 @@
 ```python
 from llamator import get_preset_tests_params_example
 
-<<<<<<< HEAD
-# Get example for 'standard' preset
-standard_preset = get_preset_tests_params_example("standard")
-print(standard_preset)
-
-=======
->>>>>>> b232a719
 # Get example for all available tests
 all_tests_preset = get_preset_tests_params_example("all")
 print(all_tests_preset)
@@ -156,12 +118,6 @@
 ```python
 from llamator import print_chat_models_info
 
-<<<<<<< HEAD
-# Print basic model info
-print_chat_models_info()
-
-=======
->>>>>>> b232a719
 # Print detailed model info with parameters
 print_chat_models_info(detailed=True)
 ```
