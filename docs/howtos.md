# How To Use

## Notebooks Examples

* 📄 [RAG bot testing via REST API](https://github.com/RomiconEZ/llamator/blob/release/examples/llamator-api.ipynb)
* 🧙‍♂️ [Gandalf web bot testing via Selenium](https://github.com/RomiconEZ/llamator/blob/release/examples/llamator-selenium.ipynb)
* 💬 [Telegram bot testing via Telethon](https://github.com/RomiconEZ/llamator/blob/release/examples/llamator-telegram.ipynb)
* 📱 [WhatsApp bot testing via Selenium](https://github.com/RomiconEZ/llamator/blob/release/examples/llamator-whatsapp.ipynb)
* 🔗 [LangChain client testing with custom attack](https://github.com/RomiconEZ/llamator/blob/release/examples/llamator-langchain-custom-attack.ipynb)

## Installation Guide

```bash
<<<<<<< HEAD
pip install llamator==1.1.1
=======
pip install llamator==2.0.0
>>>>>>> 04040804
```

## Usage Guide (using LM Studio)

```python
import llamator

# Initialize the attack model
attack_model = llamator.ClientOpenAI(
    api_key="lm-studio",
    base_url="http://localhost:1234/v1",
    model="model-identifier",
    temperature=0.1,
    system_prompts=["You are an attacking model."],
)

# Initialize the tested model
tested_model = llamator.ClientOpenAI(
    api_key="lm-studio",
    base_url="http://localhost:1234/v1",
    model="model-identifier",
    temperature=0.1,
    system_prompts=["You are a defensive model."],
)

# List of tests with the number of attempts
tests_with_attempts = [
    ("aim_jailbreak", 2),
    ("base64_injection", 2),
    ("complimentary_transition", 2),
    ("do_anything_now_jailbreak", 2),
    # Uncomment the following lines to include additional tests
    # ("RU_do_anything_now_jailbreak", 2),
    # ("ethical_compliance", 2),
    # ("harmful_behavior", 2),
    # ("harmful_behavior_multistage", 2),
    # ("linguistic_evasion", 2),
    # ("logical_inconsistencies", 2),
    # ("past_tense", 2),
    # ("sycophancy", 2),
    # ("system_prompt_leakage", 2),
    # ("typoglycemia_attack", 2),
    # ("RU_typoglycemia_attack", 2),
    # ("ucar", 2),
    # ("RU_ucar", 2),
]

# Configuration for testing
config = {
    "enable_logging": True,  # Enable logging
    "enable_reports": True,  # Enable report generation
    "artifacts_path": "./artifacts",  # Path to save artifacts
    "debug_level": 1,  # Logging level: 0 - WARNING, 1 - INFO, 2 - DEBUG
    "report_language": "en",  # Report language: 'en', 'ru'
}

# Start testing
llamator.start_testing(
    attack_model,
    tested_model,
    config=config,
    tests_with_attempts=tests_with_attempts,
    multistage_depth=20,
)
```<|MERGE_RESOLUTION|>--- conflicted
+++ resolved
@@ -11,11 +11,7 @@
 ## Installation Guide
 
 ```bash
-<<<<<<< HEAD
-pip install llamator==1.1.1
-=======
 pip install llamator==2.0.0
->>>>>>> 04040804
 ```
 
 ## Usage Guide (using LM Studio)
