[metadata]
name = llamator
version = attr: llamator.__version__.__version__
description = Framework for testing vulnerabilities of large language models (LLM).
long_description = file: README.md
long_description_content_type = text/markdown
authors = Neronov Roman, Nizamov Timur, Fazlyev Albert, Ivanov Nikita, Iogan Maksim
license = Attribution 4.0 International
license_files = LICENSE.md
classifiers =
    Development Status :: 4 - Beta
    Environment :: Console
    Intended Audience :: Science/Research
    License :: Other/Proprietary License
    Natural Language :: English
    Operating System :: OS Independent
    Programming Language :: Python :: 3.9
    Programming Language :: Python :: 3.10
    Programming Language :: Python :: 3.11
    Topic :: Scientific/Engineering :: Artificial Intelligence
    Topic :: Scientific/Engineering :: Information Analysis
    Topic :: Security
    Topic :: Software Development :: Testing

[options]
package_dir =
    =src
packages = find:
zip_safe = False
platforms = any
include_package_data = True
python_requires = >=3.9
install_requires =
    python-dotenv>=0.5.1
    httpx==0.27.2
    openai==1.68.2
    langchain==0.3.21
    langchain-community==0.3.20
    langchain-core==0.3.49
    tqdm==4.66.3
    colorama==0.4.6
    prettytable==3.10.0
    pandas==2.2.2
    inquirer==3.2.4
    prompt-toolkit==3.0.43
<<<<<<< HEAD
    fastparquet==2024.2.0
=======
>>>>>>> b232a719
    openpyxl==3.1.5
    python-docx==1.1.2
    datetime==5.5
    pyarrow==19.0.1

[options.packages.find]
where = src

[options.package_data]
llamator =
    **/*.parquet
    **/*.json

[bdist_wheel]
universal = 1

[aliases]
test = pytest<|MERGE_RESOLUTION|>--- conflicted
+++ resolved
@@ -43,10 +43,6 @@
     pandas==2.2.2
     inquirer==3.2.4
     prompt-toolkit==3.0.43
-<<<<<<< HEAD
-    fastparquet==2024.2.0
-=======
->>>>>>> b232a719
     openpyxl==3.1.5
     python-docx==1.1.2
     datetime==5.5
