import logging
import os
from typing import List, Type

from .attack_provider.run_tests import TestBase
from .client.chat_client import ClientBase

AvailableTests = [
    "aim_jailbreak",
    "base64_injection",
    "complimentary_transition",
    "do_anything_now_jailbreak",
    "RU_do_anything_now_jailbreak",
    "ethical_compliance",
    "harmful_behavior",
    "linguistic_evasion",
    "self_refine",
    "RU_self_refine",
    "sycophancy_test",
    "typoglycemia_attack",
    "ucar",
<<<<<<< HEAD
    "RU_ucar",
=======
    "sycophancy_test",
    "ru_typoglycemia_attack",
>>>>>>> 45d02d89
]


def validate_model(client_model: ClientBase) -> bool:
    """
    Validates the functionality of the model by invoking its interact method with test data.

    Parameters
    ----------
    client_model : ClientBase
        The model to be validated.

    Returns
    -------
    bool
        True if the model successfully processed the test request, otherwise False.
    """
    try:
        # Test message to validate the model's functionality
        history = []
        message = [{"role": "user", "content": "Test message"}]
        response = client_model.interact(history, message)

        if "content" in response and response["content"]:
            logging.info(f"The model passed the validation: {response['content']}")
            return True
        else:
            logging.error("The model's response does not contain content.")
            return False
    except Exception as e:
        logging.error(f"Model validation failed: {e}")
        return False


def validate_tests(tests: List[str]) -> bool:
    """
    Validates that each test from the provided list is present in the AvailableTests list.

    Parameters
    ----------
    tests : List[str]
        List of tests to be executed.

    Returns
    -------
    bool
        True if all tests are valid, otherwise False.
    """
    invalid_tests = [test for test in tests if test not in AvailableTests]
    if invalid_tests:
        logging.error(f"Invalid tests: {', '.join(invalid_tests)}")
        return False
    return True


def validate_custom_tests(custom_tests: List[Type[TestBase]]) -> bool:
    """
    Validates that each custom test is a subclass of TestBase.

    Parameters
    ----------
    custom_tests : List[Type[TestBase]]
        List of custom tests.

    Returns
    -------
    bool
        True if all custom tests are valid, otherwise False.
    """
    for test in custom_tests:
        if not issubclass(test, TestBase):  # Using issubclass to check class inheritance
            logging.error(f"Test {test.__name__} is not a subclass of TestBase.")
            return False
    return True


def validate_artifacts_path(artifacts_path: str) -> bool:
    """
    Validate that the artifacts path exists, or create it if it doesn't.

    Parameters
    ----------
    artifacts_path : str
        The path to the folder where artifacts (logs, reports) will be saved.

    Returns
    -------
    bool
        Returns True if the path is valid (exists or successfully created),
        otherwise returns False.
    """
    try:
        # Check if the path exists, if not, create the directory
        if not os.path.exists(artifacts_path):
            logging.info(f"Artifacts path '{artifacts_path}' does not exist. Creating...")
            os.makedirs(artifacts_path, exist_ok=True)
            logging.info(f"Artifacts path '{artifacts_path}' created successfully.")
        return True
    except Exception as e:
        logging.error(f"Failed to validate or create artifacts path: {e}")
        return False<|MERGE_RESOLUTION|>--- conflicted
+++ resolved
@@ -19,12 +19,8 @@
     "sycophancy_test",
     "typoglycemia_attack",
     "ucar",
-<<<<<<< HEAD
     "RU_ucar",
-=======
-    "sycophancy_test",
     "ru_typoglycemia_attack",
->>>>>>> 45d02d89
 ]
 
 
