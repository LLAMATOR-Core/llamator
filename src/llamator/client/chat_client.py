import logging
from abc import ABC, abstractmethod
from typing import Callable, Dict, List, Optional

from .langchain_integration import get_langchain_chat_models_info

logger = logging.getLogger(__name__)

# Introspect langchain for supported models
chat_models_info = get_langchain_chat_models_info()


class ClientBase(ABC):
    """
    Base class for interacting with chat models.
    The history and new messages are passed as a list of dictionaries.

    Attributes
    ----------
    system_prompts : Optional[List[str]]
        Optional system prompts to guide the conversation.
    model_description : Optional[str]
        Optional model description to guide the conversation.

    Methods
    -------
    interact(history: List[Dict[str, str]], messages: List[Dict[str, str]]) -> Dict[str, str]
        Takes the conversation history and new messages, sends them to the LLM, and returns a new response.
    """

    # Attributes that can be None by default
    system_prompts: Optional[List[str]] = None
    model_description: Optional[str] = None

    @abstractmethod
    def interact(self, history: List[Dict[str, str]], messages: List[Dict[str, str]]) -> Dict[str, str]:
        """
        Takes the conversation history and new messages, sends them to the LLM, and returns a new response.

        Parameters
        ----------
        history : List[Dict[str, str]]
            A list of past messages representing the conversation history.

        messages : List[Dict[str, str]]
            A list of new messages to be sent to the LLM.

        Returns
        -------
        Dict[str, str]
            The response from the LLM in dictionary format, with "role" and "content" fields.
        """
        pass


class ChatSession:
    """
    Maintains a single conversation session, including the history, and supports optional system prompts.

    Attributes
    ----------
    client : ClientBase
        The client responsible for interacting with the LLM.

    system_prompts : List[Dict[str, str]]
        A list of system prompts used to initialize the conversation (if any).

    history : List[Dict[str, str]]
        The conversation history, containing both user and assistant messages.

    use_history : bool
        Determines whether to use the existing conversation history.
        If False, only the system prompts and the current user prompt are used.
        Defaults to True.

    strip_client_responses : bool
        Determines whether to strip space, tab, new line, [, ], <, >, \", ' from the start and end of the Client response.
        Defaults to True.

    Methods
    -------
<<<<<<< HEAD
    say(user_prompt: str, use_history: bool = True) -> str
=======
    say(user_prompt: str, use_history: bool = True) -> str | None
>>>>>>> cb62c9eb
        Sends a user message to the LLM, updates the conversation history, and returns the assistant's response.

    clear_history() -> None
        Clears the conversation history and re-initializes it with system prompts.
    """

    def __init__(
        self,
        client: ClientBase,
        system_prompts: Optional[List[str]] = None,
        use_history: Optional[bool] = True,
        strip_client_responses: Optional[bool] = True,
    ):
        """
        Initializes the ChatSession with a client and optional system prompts.

        Parameters
        ----------
        client : ClientBase
            The client that handles interaction with the LLM.

        system_prompts : List[str], optional
            A list of system prompts to guide the conversation from the start.

        use_history : bool, optional
            Determines whether to use the existing conversation history.
            If False, only the system prompts and the current user prompt are used.
            Defaults to True.

        strip_client_responses : bool, optional
            Determines whether to strip space, tab, new line, [, ], <, >, \", ' from the start and end of the Client response.
            Defaults to True.
        """
        self.client = client
        self.use_history = use_history
        if system_prompts:
            self.system_prompts = [
                {"role": "system", "content": system_prompt_text} for system_prompt_text in system_prompts
            ]
        else:
            self.system_prompts = []
        # Initialize history with system prompts
        self.history = list(self.system_prompts)
        self.strip_client_responses = strip_client_responses

    def say(self, user_prompt: str) -> str | None:
        """
        Sends a user message to the LLM, updates the conversation history based on the use_history flag,
        and returns the assistant's response.

        Parameters
        ----------
        user_prompt : str
            The user's message to be sent to the LLM.

        Returns
        -------
        str | None
            The response from the assistant (LLM) as a string or None in case of exception.
        """
        logger.debug(f"say: system_prompts={self.system_prompts}")
        logger.debug(f"say: prompt={user_prompt}")

        # Interact with the LLM
<<<<<<< HEAD
        result = self.client.interact(
            history=self.history if self.use_history else list(self.system_prompts),
            messages=[{"role": "user", "content": user_prompt}],
        )
        if self.strip_client_responses:
            result["content"] = result["content"].strip(" \t\n[]<>\"'`")
        logger.debug(f"say: result={result}")

        self.history.append({"role": "user", "content": user_prompt})
        self.history.append(result)

        return result["content"]

    def clear_history(self) -> None:
        """
        Clears the conversation history and re-initializes it with system prompts.
        """
        self.history = list(self.system_prompts)


class MultiStageInteractionSession:
    """
    Manages a multi-stage interaction between attacker and tested chat clients.

    Attributes
    ----------
    attacker_session : ChatSession
        The session for the attacker.
    tested_client_session : ChatSession
        The session for the tested client.
    stop_criterion : Callable[[List[Dict[str, str]]], bool], optional
        A function that determines whether to stop the conversation based on the tested client's responses.
    history_limit : int, optional
        The maximum allowed history length for the attacker.
    tested_client_response_handler : Callable[..., str], optional
        A function that handles the tested client's response before passing it to the attacker.
    current_step : int
        The current step of the attacker.
    refine_args : tuple
        Additional positional arguments for tested_client_response_handler.
    refine_kwargs : dict
        Additional keyword arguments for tested_client_response_handler.

    Methods
    -------
    start_conversation(start_prompt: str) -> bool
        Starts the conversation using the attacker and alternates between attacker and tested client until a stopping condition is met.
    get_attacker_responses() -> List[Dict[str, str]]
        Returns the responses of the attacker.
    get_tested_client_responses() -> List[Dict[str, str]]
        Returns the responses of the tested client.
    get_current_step() -> int
        Returns the current step of the attacker.
    """

    def __init__(
        self,
        attacker_session: ChatSession,
        tested_client_session: ChatSession,
        stop_criterion: Optional[Callable[[List[Dict[str, str]]], bool]] = None,
        history_limit: Optional[int] = 20,
        tested_client_response_handler: Optional[Callable[..., str]] = None,
        refine_args: Optional[tuple] = None,
        refine_kwargs: Optional[dict] = None,
    ):
        """
        Initializes the MultiStageInteractionSession.

=======
        try:
            result = self.client.interact(
                history=self.history if self.use_history else list(self.system_prompts),
                messages=[{"role": "user", "content": user_prompt}],
            )
            if self.strip_client_responses:
                result["content"] = result["content"].strip(" \t\n[]<>\"'`")
            logger.debug(f"say: result={result}")
        except Exception as e:
            logger.error(f"say: {e}")
            return None

        self.history.append({"role": "user", "content": user_prompt})
        self.history.append(result)

        return result["content"]

    def clear_history(self) -> None:
        """
        Clears the conversation history and re-initializes it with system prompts.
        """
        self.history = list(self.system_prompts)


class MultiStageInteractionSession:
    """
    Manages a multi-stage interaction between attacker and tested chat clients.

    Attributes
    ----------
    attacker_session : ChatSession
        The session for the attacker.
    tested_client_session : ChatSession
        The session for the tested client.
    stop_criterion : Callable[[List[Dict[str, str]]], bool], optional
        A function that determines whether to stop the conversation based on the tested client's responses.
    history_limit : int, optional
        The maximum allowed history length for the attacker.
    tested_client_response_handler : Callable[..., str], optional
        A function that handles the tested client's response before passing it to the attacker.
    current_step : int
        The current step of the attacker.
    refine_args : tuple
        Additional positional arguments for tested_client_response_handler.
    refine_kwargs : dict
        Additional keyword arguments for tested_client_response_handler.

    Methods
    -------
    start_conversation(start_prompt: str) -> bool | None
        Starts the conversation using the attacker and alternates between attacker and tested client until a stopping condition is met.
    get_attacker_responses() -> List[Dict[str, str]]
        Returns the responses of the attacker.
    get_tested_client_responses() -> List[Dict[str, str]]
        Returns the responses of the tested client.
    get_current_step() -> int
        Returns the current step of the attacker.
    """

    def __init__(
        self,
        attacker_session: ChatSession,
        tested_client_session: ChatSession,
        stop_criterion: Optional[Callable[[List[Dict[str, str]]], bool]] = None,
        history_limit: Optional[int] = 20,
        tested_client_response_handler: Optional[Callable[..., str]] = None,
        refine_args: Optional[tuple] = None,
        refine_kwargs: Optional[dict] = None,
    ):
        """
        Initializes the MultiStageInteractionSession.

>>>>>>> cb62c9eb
        Parameters
        ----------
        attacker_session : ChatSession
            The session for the attacker.
        tested_client_session : ChatSession
            The session for the tested client.
        stop_criterion : Callable[[List[Dict[str, str]]], bool]], optional
            A function that takes the tested client's history and returns True if the conversation should stop.
            If None, a default criterion that always returns False is used. (default is None)
        history_limit : int, optional
            The maximum number of messages allowed in the attacker's history. (default is 20)
        tested_client_response_handler : Callable[..., str], optional
            A function that handles the tested client's response before passing it to the attacker.
            If None, a default function that returns the response unchanged is used. (default is None)
        refine_args : tuple, optional
            Additional positional arguments for tested_client_response_handler. (default is None)
        refine_kwargs : dict, optional
            Additional keyword arguments for tested_client_response_handler. (default is None)
        """
        self.attacker_session = attacker_session
        self.tested_client_session = tested_client_session
        self.stop_criterion = stop_criterion if stop_criterion is not None else self.default_stop_criterion
        self.history_limit = history_limit
        self.tested_client_response_handler = (
            tested_client_response_handler
            if tested_client_response_handler is not None
            else self.default_tested_client_response_handler
        )
        self.current_step = 1
        self.refine_args = refine_args if refine_args is not None else ()
        self.refine_kwargs = refine_kwargs if refine_kwargs is not None else {}
<<<<<<< HEAD

    @staticmethod
    def default_stop_criterion(tested_client_history: List[Dict[str, str]]) -> bool:
        """
        Default stopping criterion that never stops the conversation.

        Parameters
        ----------
        tested_client_history : List[Dict[str, str]]
            The history of the tested client.

        Returns
        -------
        bool
            Always returns False.
        """
        return False

    @staticmethod
    def default_tested_client_response_handler(tested_client_response: str, *args, **kwargs) -> str:
        """
        Default tested_client_response_handler function that returns the response unchanged.

        Parameters
        ----------
        tested_client_response : str
            The response from the tested client.
        *args : tuple
            Additional positional arguments (not used).
        **kwargs : dict
            Additional keyword arguments (not used).

        Returns
        -------
        str
            The original tested client's response.

        # Usage Example:
        # If you have additional variables, they can be accessed via args or kwargs.
        # For example, to append a suffix from kwargs:
        # suffix = kwargs.get('suffix', '')
        # return tested_client_response + suffix
        """
        return tested_client_response

    def start_conversation(self, start_prompt: str) -> bool:
        """
        Starts the conversation with the attacker and alternates between attacker and tested client.

        Parameters
        ----------
        start_prompt : str
            The initial prompt sent by the attacker to start the conversation.

        Returns
        -------
        bool
            Returns True if the stopping criterion was met, otherwise False.
        """
        logger.debug("Starting multi-stage conversation.")

        # Attacker initiates the conversation
        attacker_response = self.attacker_session.say(start_prompt)
        logger.debug(f"Step {self.current_step}: Attacker response: {attacker_response}")

        while True:
            # Send attacker's response to the tested client and receive tested client's response
            tested_client_response = self.tested_client_session.say(attacker_response)
            logger.debug(f"Step {self.current_step}: Tested client response: {tested_client_response}")

            # Check stopping criterion by history
            if self.stop_criterion(tested_client_history=self.tested_client_session.history):
                logger.debug("Stopping criterion met.")
                return True

            # Check history limit
            if self.current_step >= self.history_limit:
                logger.debug("History limit exceeded.")
                return False

=======

    @staticmethod
    def default_stop_criterion(tested_client_history: List[Dict[str, str]]) -> bool:
        """
        Default stopping criterion that never stops the conversation.

        Parameters
        ----------
        tested_client_history : List[Dict[str, str]]
            The history of the tested client.

        Returns
        -------
        bool
            Always returns False.
        """
        return False

    @staticmethod
    def default_tested_client_response_handler(tested_client_response: str, *args, **kwargs) -> str:
        """
        Default tested_client_response_handler function that returns the response unchanged.

        Parameters
        ----------
        tested_client_response : str
            The response from the tested client.
        *args : tuple
            Additional positional arguments (not used).
        **kwargs : dict
            Additional keyword arguments (not used).

        Returns
        -------
        str
            The original tested client's response.

        # Usage Example:
        # If you have additional variables, they can be accessed via args or kwargs.
        # For example, to append a suffix from kwargs:
        # suffix = kwargs.get('suffix', '')
        # return tested_client_response + suffix
        """
        return tested_client_response

    def start_conversation(self, start_prompt: str) -> bool | None:
        """
        Starts the conversation with the attacker and alternates between attacker and tested client.

        Parameters
        ----------
        start_prompt : str
            The initial prompt sent by the attacker to start the conversation.

        Returns
        -------
        bool | None
            Returns True if the stopping criterion was met, otherwise False. In case of exception returns None.
        """
        logger.debug("Starting multi-stage conversation.")

        # Attacker initiates the conversation
        attacker_response = self.attacker_session.say(start_prompt)
        if not attacker_response:
            return None
        logger.debug(f"Step {self.current_step}: Attacker response: {attacker_response}")

        while True:
            # Send attacker's response to the tested client and receive tested client's response
            tested_client_response = self.tested_client_session.say(attacker_response)
            logger.debug(f"Step {self.current_step}: Tested client response: {tested_client_response}")
            if not tested_client_response:
                return None

            # Check stopping criterion by history
            if self.stop_criterion(tested_client_history=self.tested_client_session.history):
                logger.debug("Stopping criterion met.")
                return True

            # Check history limit
            if self.current_step >= self.history_limit:
                logger.debug("History limit exceeded.")
                return False

>>>>>>> cb62c9eb
            # Handling the tested client's response before passing it to the attacker
            # (e.g. adding scoring, more instructions for attacker)
            attacker_prompt = self.tested_client_response_handler(
                tested_client_response, *self.refine_args, **self.refine_kwargs
            )
            logger.debug(f"Step {self.current_step}: Attacker prompt: {attacker_prompt}")

            # Send the handled tested client's response to the attacker for refinement and sending next iteration
            attacker_response = self.attacker_session.say(attacker_prompt)
            logger.debug(f"Step {self.current_step}: Attacker response: {attacker_response}")
<<<<<<< HEAD
=======
            if not attacker_response:
                return None
>>>>>>> cb62c9eb

            # Increment step
            self.current_step += 1
            logger.debug(f"Current step incremented to: {self.current_step}")

    def get_attacker_responses(self) -> List[Dict[str, str]]:
        """
        Retrieves the responses of the attacker.

        Returns
        -------
        List[Dict[str, str]]
            The responses of the attacker's session.
        """
        return [message for message in self.attacker_session.history if message["role"] == "assistant"]

    def get_tested_client_responses(self) -> List[Dict[str, str]]:
        """
        Retrieves the responses of the tested client.

        Returns
        -------
        List[Dict[str, str]]
            The responses of the tested client's session.
        """
<<<<<<< HEAD
        return [message for message in self.tested_client_session.history if message["role"] == "assistant"]

    def get_current_step(self) -> int:
        """
        Returns the current step of the attacker.

        Returns
        -------
        int
            The current step of the attacker.
        """
        return self.current_step
=======
        return [message for message in self.tested_client_session.history if message["role"] == "assistant"]
>>>>>>> cb62c9eb
<|MERGE_RESOLUTION|>--- conflicted
+++ resolved
@@ -79,11 +79,7 @@
 
     Methods
     -------
-<<<<<<< HEAD
-    say(user_prompt: str, use_history: bool = True) -> str
-=======
     say(user_prompt: str, use_history: bool = True) -> str | None
->>>>>>> cb62c9eb
         Sends a user message to the LLM, updates the conversation history, and returns the assistant's response.
 
     clear_history() -> None
@@ -148,14 +144,17 @@
         logger.debug(f"say: prompt={user_prompt}")
 
         # Interact with the LLM
-<<<<<<< HEAD
-        result = self.client.interact(
-            history=self.history if self.use_history else list(self.system_prompts),
-            messages=[{"role": "user", "content": user_prompt}],
-        )
-        if self.strip_client_responses:
-            result["content"] = result["content"].strip(" \t\n[]<>\"'`")
-        logger.debug(f"say: result={result}")
+        try:
+            result = self.client.interact(
+                history=self.history if self.use_history else list(self.system_prompts),
+                messages=[{"role": "user", "content": user_prompt}],
+            )
+            if self.strip_client_responses:
+                result["content"] = result["content"].strip(" \t\n[]<>\"'`")
+            logger.debug(f"say: result={result}")
+        except Exception as e:
+            logger.error(f"say: {e}")
+            return None
 
         self.history.append({"role": "user", "content": user_prompt})
         self.history.append(result)
@@ -194,7 +193,7 @@
 
     Methods
     -------
-    start_conversation(start_prompt: str) -> bool
+    start_conversation(start_prompt: str) -> bool | None
         Starts the conversation using the attacker and alternates between attacker and tested client until a stopping condition is met.
     get_attacker_responses() -> List[Dict[str, str]]
         Returns the responses of the attacker.
@@ -217,80 +216,6 @@
         """
         Initializes the MultiStageInteractionSession.
 
-=======
-        try:
-            result = self.client.interact(
-                history=self.history if self.use_history else list(self.system_prompts),
-                messages=[{"role": "user", "content": user_prompt}],
-            )
-            if self.strip_client_responses:
-                result["content"] = result["content"].strip(" \t\n[]<>\"'`")
-            logger.debug(f"say: result={result}")
-        except Exception as e:
-            logger.error(f"say: {e}")
-            return None
-
-        self.history.append({"role": "user", "content": user_prompt})
-        self.history.append(result)
-
-        return result["content"]
-
-    def clear_history(self) -> None:
-        """
-        Clears the conversation history and re-initializes it with system prompts.
-        """
-        self.history = list(self.system_prompts)
-
-
-class MultiStageInteractionSession:
-    """
-    Manages a multi-stage interaction between attacker and tested chat clients.
-
-    Attributes
-    ----------
-    attacker_session : ChatSession
-        The session for the attacker.
-    tested_client_session : ChatSession
-        The session for the tested client.
-    stop_criterion : Callable[[List[Dict[str, str]]], bool], optional
-        A function that determines whether to stop the conversation based on the tested client's responses.
-    history_limit : int, optional
-        The maximum allowed history length for the attacker.
-    tested_client_response_handler : Callable[..., str], optional
-        A function that handles the tested client's response before passing it to the attacker.
-    current_step : int
-        The current step of the attacker.
-    refine_args : tuple
-        Additional positional arguments for tested_client_response_handler.
-    refine_kwargs : dict
-        Additional keyword arguments for tested_client_response_handler.
-
-    Methods
-    -------
-    start_conversation(start_prompt: str) -> bool | None
-        Starts the conversation using the attacker and alternates between attacker and tested client until a stopping condition is met.
-    get_attacker_responses() -> List[Dict[str, str]]
-        Returns the responses of the attacker.
-    get_tested_client_responses() -> List[Dict[str, str]]
-        Returns the responses of the tested client.
-    get_current_step() -> int
-        Returns the current step of the attacker.
-    """
-
-    def __init__(
-        self,
-        attacker_session: ChatSession,
-        tested_client_session: ChatSession,
-        stop_criterion: Optional[Callable[[List[Dict[str, str]]], bool]] = None,
-        history_limit: Optional[int] = 20,
-        tested_client_response_handler: Optional[Callable[..., str]] = None,
-        refine_args: Optional[tuple] = None,
-        refine_kwargs: Optional[dict] = None,
-    ):
-        """
-        Initializes the MultiStageInteractionSession.
-
->>>>>>> cb62c9eb
         Parameters
         ----------
         attacker_session : ChatSession
@@ -322,7 +247,6 @@
         self.current_step = 1
         self.refine_args = refine_args if refine_args is not None else ()
         self.refine_kwargs = refine_kwargs if refine_kwargs is not None else {}
-<<<<<<< HEAD
 
     @staticmethod
     def default_stop_criterion(tested_client_history: List[Dict[str, str]]) -> bool:
@@ -368,87 +292,6 @@
         """
         return tested_client_response
 
-    def start_conversation(self, start_prompt: str) -> bool:
-        """
-        Starts the conversation with the attacker and alternates between attacker and tested client.
-
-        Parameters
-        ----------
-        start_prompt : str
-            The initial prompt sent by the attacker to start the conversation.
-
-        Returns
-        -------
-        bool
-            Returns True if the stopping criterion was met, otherwise False.
-        """
-        logger.debug("Starting multi-stage conversation.")
-
-        # Attacker initiates the conversation
-        attacker_response = self.attacker_session.say(start_prompt)
-        logger.debug(f"Step {self.current_step}: Attacker response: {attacker_response}")
-
-        while True:
-            # Send attacker's response to the tested client and receive tested client's response
-            tested_client_response = self.tested_client_session.say(attacker_response)
-            logger.debug(f"Step {self.current_step}: Tested client response: {tested_client_response}")
-
-            # Check stopping criterion by history
-            if self.stop_criterion(tested_client_history=self.tested_client_session.history):
-                logger.debug("Stopping criterion met.")
-                return True
-
-            # Check history limit
-            if self.current_step >= self.history_limit:
-                logger.debug("History limit exceeded.")
-                return False
-
-=======
-
-    @staticmethod
-    def default_stop_criterion(tested_client_history: List[Dict[str, str]]) -> bool:
-        """
-        Default stopping criterion that never stops the conversation.
-
-        Parameters
-        ----------
-        tested_client_history : List[Dict[str, str]]
-            The history of the tested client.
-
-        Returns
-        -------
-        bool
-            Always returns False.
-        """
-        return False
-
-    @staticmethod
-    def default_tested_client_response_handler(tested_client_response: str, *args, **kwargs) -> str:
-        """
-        Default tested_client_response_handler function that returns the response unchanged.
-
-        Parameters
-        ----------
-        tested_client_response : str
-            The response from the tested client.
-        *args : tuple
-            Additional positional arguments (not used).
-        **kwargs : dict
-            Additional keyword arguments (not used).
-
-        Returns
-        -------
-        str
-            The original tested client's response.
-
-        # Usage Example:
-        # If you have additional variables, they can be accessed via args or kwargs.
-        # For example, to append a suffix from kwargs:
-        # suffix = kwargs.get('suffix', '')
-        # return tested_client_response + suffix
-        """
-        return tested_client_response
-
     def start_conversation(self, start_prompt: str) -> bool | None:
         """
         Starts the conversation with the attacker and alternates between attacker and tested client.
@@ -488,7 +331,6 @@
                 logger.debug("History limit exceeded.")
                 return False
 
->>>>>>> cb62c9eb
             # Handling the tested client's response before passing it to the attacker
             # (e.g. adding scoring, more instructions for attacker)
             attacker_prompt = self.tested_client_response_handler(
@@ -499,11 +341,8 @@
             # Send the handled tested client's response to the attacker for refinement and sending next iteration
             attacker_response = self.attacker_session.say(attacker_prompt)
             logger.debug(f"Step {self.current_step}: Attacker response: {attacker_response}")
-<<<<<<< HEAD
-=======
             if not attacker_response:
                 return None
->>>>>>> cb62c9eb
 
             # Increment step
             self.current_step += 1
@@ -529,19 +368,4 @@
         List[Dict[str, str]]
             The responses of the tested client's session.
         """
-<<<<<<< HEAD
-        return [message for message in self.tested_client_session.history if message["role"] == "assistant"]
-
-    def get_current_step(self) -> int:
-        """
-        Returns the current step of the attacker.
-
-        Returns
-        -------
-        int
-            The current step of the attacker.
-        """
-        return self.current_step
-=======
-        return [message for message in self.tested_client_session.history if message["role"] == "assistant"]
->>>>>>> cb62c9eb
+        return [message for message in self.tested_client_session.history if message["role"] == "assistant"]