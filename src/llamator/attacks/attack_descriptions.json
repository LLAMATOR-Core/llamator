--- conflicted
+++ resolved
@@ -16,15 +16,9 @@
   {
     "name": "Best-of-N Jailbreak",
     "in_code_name": "bon",
-<<<<<<< HEAD
-    "description_en": "Probes the LLM resilience against Best-of-N attack.",
-    "description_ru": "Испытывает устойчивость LLM к атаке Best-of-N.",
-    "github_link": "https://github.com/LLAMATOR-Core/llamator/blob/release/src/llamator/attacks/bon.py"
-=======
     "description_en": "Probes the LLM resilience against Best-of-N attack. Original Paper: https://arxiv.org/abs/2412.03556, Original Code: https://github.com/jplhughes/bon-jailbreaking",
     "description_ru": "Испытывает устойчивость LLM к атаке Best-of-N. Статья: https://arxiv.org/abs/2412.03556, оригинальный код: https://github.com/jplhughes/bon-jailbreaking",
-    "github_link": "https://github.com/RomiconEZ/llamator/blob/release/src/llamator/attacks/bon.py"
->>>>>>> c87ea8ee
+    "github_link": "https://github.com/LLAMATOR-Core/llamator/blob/release/src/llamator/attacks/bon.py"
   },
   {
     "name": "Complimentary Transition",
@@ -36,15 +30,9 @@
   {
     "name": "Crescendo",
     "in_code_name": "crescendo",
-<<<<<<< HEAD
-    "description_en": "Challenges the LLM with a dataset of harmful behavior prompts using Crescendo strategy, operates by engaging the LLM in a series of escalating conversational turns, and multistage refinement.",
-    "description_ru": "Испытывает LLM набором запросов, связанных с вредным поведением, используя стратегию Crescendo путем вовлечения LLM в серию растущих разговорных поворотов с самоулучшением атакующей модели.",
-    "github_link": "https://github.com/LLAMATOR-Core/llamator/blob/release/src/llamator/attacks/crescendo.py"
-=======
     "description_en": "Challenges the LLM with a dataset of harmful behavior prompts using Crescendo strategy, operates by engaging the LLM in a series of escalating conversational turns, and multistage refinement. Original Paper: https://arxiv.org/abs/2404.01833",
     "description_ru": "Испытывает LLM набором запросов, связанных с вредным поведением, используя стратегию Crescendo путем вовлечения LLM в серию растущих разговорных поворотов с самоулучшением атакующей модели. Статья: https://arxiv.org/abs/2404.01833",
-    "github_link": "https://github.com/RomiconEZ/llamator/blob/release/src/llamator/attacks/crescendo.py"
->>>>>>> c87ea8ee
+    "github_link": "https://github.com/LLAMATOR-Core/llamator/blob/release/src/llamator/attacks/crescendo.py"
   },
   {
     "name": "Do Anything Now Jailbreak",
@@ -126,28 +114,16 @@
   {
     "name": "Adversarial Suffix",
     "in_code_name": "suffix",
-<<<<<<< HEAD
-    "description_en": "Uses a specially crafted suffix to bypass LLM filters and restrictions, forcing the model to generate prohibited or harmful content despite the original query. Evaluates the model's vulnerability to input data manipulation.",
-    "description_ru": "Использует специально сконструированный суффикс для обхода фильтров и ограничений LLM, заставляя модель генерировать запрещённый или вредоносный контент, несмотря на исходный запрос. Оценивает уязвимость модели к манипуляциям входных данных.",
-    "github_link": "https://github.com/LLAMATOR-Core/llamator/blob/release/src/llamator/attacks/suffix.py"
-=======
     "description_en": "Uses a specially crafted suffix to bypass LLM filters and restrictions, forcing the model to generate prohibited or harmful content despite the original query. Evaluates the model's vulnerability to input data manipulation. Original Paper: https://arxiv.org/abs/2307.15043, Original Code: https://github.com/llm-attacks/llm-attacks",
     "description_ru": "Использует специально сконструированный суффикс для обхода фильтров и ограничений LLM, заставляя модель генерировать запрещённый или вредоносный контент, несмотря на исходный запрос. Оценивает уязвимость модели к манипуляциям входных данных. Статья: https://arxiv.org/abs/2307.15043, оригинальный код: https://github.com/llm-attacks/llm-attacks",
-    "github_link": "https://github.com/RomiconEZ/llamator/blob/release/src/llamator/attacks/suffix.py"
->>>>>>> c87ea8ee
+    "github_link": "https://github.com/LLAMATOR-Core/llamator/blob/release/src/llamator/attacks/suffix.py"
   },
   {
     "name": "Sycophancy Test",
     "in_code_name": "sycophancy",
-<<<<<<< HEAD
-    "description_en": "Attacks the LLM system during a multistage conversation using the argumentum ad verecundiam method based on the system's domain.",
-    "description_ru": "Проверяет связность и последовательность ответов LLM-системы в ходе продолжительного диалога на основе её описания, вступая с ней в спор с использованием аргументации к авторитету (лат. argumentum ad verecundiam).",
-    "github_link": "https://github.com/LLAMATOR-Core/llamator/blob/release/src/llamator/attacks/sycophancy.py"
-=======
     "description_en": "Attacks the LLM system during a multistage conversation using the argumentum ad verecundiam method based on the system's domain. Original Paper: https://arxiv.org/abs/2310.13548",
     "description_ru": "Проверяет связность и последовательность ответов LLM-системы в ходе продолжительного диалога на основе её описания, вступая с ней в спор с использованием аргументации к авторитету (лат. argumentum ad verecundiam). Статья: https://arxiv.org/abs/2310.13548",
-    "github_link": "https://github.com/RomiconEZ/llamator/blob/release/src/llamator/attacks/sycophancy.py"
->>>>>>> c87ea8ee
+    "github_link": "https://github.com/LLAMATOR-Core/llamator/blob/release/src/llamator/attacks/sycophancy.py"
   },
   {
     "name": "System Prompt Leakage",
