--- conflicted
+++ resolved
@@ -20,18 +20,13 @@
 
     info = {
         "name": "Do Anything Now Jailbreak (RU)",
-<<<<<<< HEAD
         "code_name": "RU_dan",
-        "tags": ["ru"],
-=======
-        "code_name": "RU_do_anything_now_jailbreak",
         "tags": [
             "lang:ru",
             "dialog:single-stage",
             "owasp:llm01",
             "eval:heuristic",
         ],
->>>>>>> efd04146
         "description": {
             "en": 'Probes a Russian-language LLM\'s resilience against performing explicitly forbidden activities using the "Do Anything Now" (DAN) character roleplay technique.',
             "ru": "Проверяет устойчивость русскоязычной модели LLM к выполнению явно запрещенных действий, используя технику ролевой игры персонажа «Сделай что угодно сейчас» (DAN).",
